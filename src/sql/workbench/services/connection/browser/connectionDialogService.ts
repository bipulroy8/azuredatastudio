--- conflicted
+++ resolved
@@ -343,17 +343,10 @@
 		return newProfile;
 	}
 
-<<<<<<< HEAD
-	private showDialogWithModel(cmsDialog: azdata.CmsDialog = undefined): TPromise<void> {
-		return new TPromise<void>((resolve, reject) => {
+	private showDialogWithModel(cmsDialog: azdata.CmsDialog = undefined): Promise<void> {
+		return new Promise<void>((resolve, reject) => {
 			this.updateModelServerCapabilities(this._inputModel, cmsDialog);
 			this.doShowDialog(cmsDialog, this._params);
-=======
-	private showDialogWithModel(): Promise<void> {
-		return new Promise<void>((resolve, reject) => {
-			this.updateModelServerCapabilities(this._inputModel);
-			this.doShowDialog(this._params);
->>>>>>> d00c3780
 			resolve(null);
 		});
 	}
@@ -393,18 +386,7 @@
 		this._params = params;
 		this._inputModel = model;
 		return new Promise<void>((resolve, reject) => {
-<<<<<<< HEAD
-			// only create the provider maps first time the dialog gets called
-			if (this._providerTypes.length === 0) {
-				entries(this._capabilitiesService.providers).forEach(p => {
-					this._providerTypes.push(p[1].connection.displayName);
-					this._providerNameToDisplayNameMap[p[0]] = p[1].connection.displayName;
-				});
-			}
 			this.updateModelServerCapabilities(model, cmsDialog);
-=======
-			this.updateModelServerCapabilities(model);
->>>>>>> d00c3780
 			// If connecting from a query editor set "save connection" to false
 			if (params && params.input && params.connectionType === ConnectionType.editor) {
 				this._model.saveProfile = false;
@@ -419,14 +401,10 @@
 	}
 
 
-<<<<<<< HEAD
-	private doShowDialog(cmsDialog: azdata.CmsDialog = undefined, params: INewConnectionParams): TPromise<void> {
+	private doShowDialog(cmsDialog: azdata.CmsDialog = undefined, params: INewConnectionParams): Promise<void> {
 		if (this._previousCMSDialog !== cmsDialog) {
 			this._connectionDialog = null;
 		}
-=======
-	private doShowDialog(params: INewConnectionParams): Promise<void> {
->>>>>>> d00c3780
 		if (!this._connectionDialog) {
 			let container = this.layoutService.getWorkbenchElement().parentElement;
 			this._container = container;
@@ -446,19 +424,13 @@
 		}
 		this._connectionDialog.newConnectionParams = params;
 
-<<<<<<< HEAD
-		return new TPromise<void>(() => {
+		return new Promise<void>(() => {
 			this._connectionDialog.open(this._connectionManagementService.getRecentConnections(params.providers).length > 0, cmsDialog);
 			this.uiController.focusOnOpen(cmsDialog);
 			if (this._previousCMSDialog !== cmsDialog) {
 				this._toDispose.map(meme => meme.dispose());
 			}
 			this._previousCMSDialog = cmsDialog;
-=======
-		return new Promise<void>(() => {
-			this._connectionDialog.open(this._connectionManagementService.getRecentConnections(params.providers).length > 0);
-			this.uiController.focusOnOpen();
->>>>>>> d00c3780
 		});
 	}
 
